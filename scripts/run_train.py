--- conflicted
+++ resolved
@@ -148,7 +148,13 @@
         main_func(local_rank=0, world_size=0, config=config, cpu=True)
     elif world_size == 1:
         # Using one gpu and one process.
-        main_func(local_rank=0, world_size=1, config=config)
+        try:
+            main_func(local_rank=0, world_size=1, config=config)
+        except KeyboardInterrupt:
+            pass
+        finally:
+            if config.logging_configs.enable_profiler:
+                profiler.PROFILER.print_profile()
     elif world_size > 1:
         # Using multiple gpus with multiple processes.
         if dist_url == "auto":
@@ -183,20 +189,9 @@
                     process.terminate()
                 process.join()
                 logger.info("Process %s finished", str(i))
-<<<<<<< HEAD
-=======
         finally:
             if config.logging_configs.enable_profiler:
                 profiler.PROFILER.print_profile()
-    else:
-        try:
-            main_func(local_rank=0, world_size=1, config=config)
-        except KeyboardInterrupt:
-            pass
-        finally:
-            if config.logging_configs.enable_profiler:
-                profiler.PROFILER.print_profile()
->>>>>>> 86b1011a
 
 
 @hydra.main(config_path="../configs", config_name="default.yaml")
